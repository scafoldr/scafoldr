--- conflicted
+++ resolved
@@ -44,16 +44,7 @@
 
   return (
     <div tabIndex={0} className="diagram w-full h-full overflow-hidden cursor-pointer" ref={ref}>
-<<<<<<< HEAD
-      <Stage
-        // quick fix for glitching issue on tabs switching
-        width={sceneWidth * scaleX - 8}
-        height={sceneHeight * scaleY}
-        scale={{ x: scaleX * 0.7, y: scaleY }}
-        draggable>
-=======
       <Stage width={sceneWidth} height={sceneHeight} pixelRatio={window.devicePixelRatio} draggable>
->>>>>>> e56c1eb5
         <Layer>
           {diagram.tables.map((table) => {
             return <Table key={table.id} table={table} onDragMove={handleDragMove} />;
